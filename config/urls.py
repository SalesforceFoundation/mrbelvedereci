# -*- coding: utf-8 -*-
from __future__ import unicode_literals

from django.conf import settings
from django.conf.urls import include, url
from django.conf.urls.static import static
from django.contrib import admin
from django.views.generic import TemplateView
from django.views import defaults as default_views
from metaci import views as mbci_views
from metaci.build import views as build_views
from metaci.repository.views import github_push_webhook

urlpatterns = [
    #url(r'^$', TemplateView.as_view(template_name='pages/home.html'), name='home'),
    url(r'^$', build_views.build_list, name='home'),
    url(r'^about/$', mbci_views.AboutView.as_view(template_name='pages/about.html'), name='about'),

    # Django Admin, use {% url 'admin:index' %}
    url(settings.ADMIN_URL_ROUTE, admin.site.urls),

    # User management
    url(r'^users/', include('metaci.users.urls', namespace='users')),
    url(r'^accounts/', include('allauth.urls')),

    # django-rq
    url(r'^django-rq/', include('django_rq.urls')),

    # search
    url(r'^search$', build_views.build_search, name='search'),

    # Your stuff: custom urls includes go here
<<<<<<< HEAD
    url(r'^builds/', include('metaci.build.urls')),
    url(r'^notifications/', include('metaci.notification.urls')),
    url(r'^tests/', include('metaci.testresults.urls')),
    url(r'^plans/', include('metaci.plan.urls')),
    url(r'^orgs/', include('metaci.cumulusci.urls')),
    url(r'^hirefire/', include('metaci.hirefire.urls')),
    url(r'^repo/', include('metaci.repository.urls')),
=======
    url(r'^api/', include('mrbelvedereci.api.urls')),
    url(r'^builds/', include('mrbelvedereci.build.urls')),
    url(r'^notifications/', include('mrbelvedereci.notification.urls')),
    url(r'^tests/', include('mrbelvedereci.testresults.urls')),
    url(r'^plans/', include('mrbelvedereci.plan.urls')),
    url(r'^orgs/', include('mrbelvedereci.cumulusci.urls')),
    url(r'^hirefire/', include('mrbelvedereci.hirefire.urls')),
    url(r'^repo/', include('mrbelvedereci.repository.urls')),
>>>>>>> 84ab3968
    url(r'^webhook/github/push$', github_push_webhook, name="github_push_webhook"),



] + static(settings.MEDIA_URL, document_root=settings.MEDIA_ROOT)

if settings.DEBUG:
    # This allows the error pages to be debugged during development, just visit
    # these url in browser to see how these error pages look like.
    urlpatterns += [
        url(r'^400/$', default_views.bad_request, kwargs={'exception': Exception('Bad Request!')}),
        url(r'^403/$', default_views.permission_denied, kwargs={'exception': Exception('Permission Denied')}),
        url(r'^404/$', default_views.page_not_found, kwargs={'exception': Exception('Page not Found')}),
        url(r'^500/$', default_views.server_error),
    ]
    if 'debug_toolbar' in settings.INSTALLED_APPS:
        import debug_toolbar

        urlpatterns += [
            url(r'^__debug__/', include(debug_toolbar.urls)),
        ]<|MERGE_RESOLUTION|>--- conflicted
+++ resolved
@@ -29,8 +29,7 @@
     # search
     url(r'^search$', build_views.build_search, name='search'),
 
-    # Your stuff: custom urls includes go here
-<<<<<<< HEAD
+    url(r'^api/', include('metaci.api.urls')),
     url(r'^builds/', include('metaci.build.urls')),
     url(r'^notifications/', include('metaci.notification.urls')),
     url(r'^tests/', include('metaci.testresults.urls')),
@@ -38,19 +37,7 @@
     url(r'^orgs/', include('metaci.cumulusci.urls')),
     url(r'^hirefire/', include('metaci.hirefire.urls')),
     url(r'^repo/', include('metaci.repository.urls')),
-=======
-    url(r'^api/', include('mrbelvedereci.api.urls')),
-    url(r'^builds/', include('mrbelvedereci.build.urls')),
-    url(r'^notifications/', include('mrbelvedereci.notification.urls')),
-    url(r'^tests/', include('mrbelvedereci.testresults.urls')),
-    url(r'^plans/', include('mrbelvedereci.plan.urls')),
-    url(r'^orgs/', include('mrbelvedereci.cumulusci.urls')),
-    url(r'^hirefire/', include('mrbelvedereci.hirefire.urls')),
-    url(r'^repo/', include('mrbelvedereci.repository.urls')),
->>>>>>> 84ab3968
     url(r'^webhook/github/push$', github_push_webhook, name="github_push_webhook"),
-
-
 
 ] + static(settings.MEDIA_URL, document_root=settings.MEDIA_ROOT)
 
