--- conflicted
+++ resolved
@@ -6,10 +6,6 @@
 
 import svgPath from 'images/broken.svg';
 import { logError } from 'utils/logging';
-<<<<<<< HEAD
-import svgPath from 'images/desert.svg';
-=======
->>>>>>> 816dcb55
 
 type Props = { children: React.Node };
 
@@ -52,17 +48,10 @@
 
 export const EmptyIllustration = ({ message }: { message: React.Node }) => (
   <Illustration
-<<<<<<< HEAD
-    heading="¯\_(ツ)_/¯"
-    messageBody={message}
-    name="Desert"
-    path={`${svgPath}#desert`}
-=======
     heading="Yikes! An error occurred!  :("
     messageBody={message}
     name="Broken"
     path={`${svgPath}#broken`}
->>>>>>> 816dcb55
     size="large"
   />
 );
