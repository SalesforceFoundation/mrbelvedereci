// @flow

import React, { useEffect } from 'react';
import type { ComponentType } from 'react';
import get from 'lodash/get';
import { connect } from 'react-redux';
import { withRouter } from 'react-router-dom';
import type { Match, RouterHistory } from 'react-router-dom';

import DebugIcon from './debugIcon';
import PerfTableOptionsUI from './perfTableOptionsUI';
import PerfDataTable from './perfDataTable';
import { QueryParamHelpers, addIds } from './perfTableUtils';

import ErrorBoundary from 'components/error';
import type { AppState } from 'store';
import type {
  PerfDataState,
  PerfData_UI_State,
  LoadingStatus,
} from 'store/perfdata/reducer';
import { perfRESTFetch, perfREST_UI_Fetch } from 'store/perfdata/actions';
import type { TestMethodPerfUI } from 'api/testmethod_perf_UI_JSON_schema';
import {
  selectPerfState,
  selectPerfUIState,
  selectPerfUIStatus,
  selectTestMethodPerfUI,
} from 'store/perfdata/selectors';

export type ServerDataFetcher = (params?: {
  [string]: string | string[] | null | typeof undefined,
}) => void;

<<<<<<< HEAD
// TODO: Stronger typing in these
=======
>>>>>>> c0cf25b1
type ReduxProps = {|
  perfState: PerfDataState,
  perfUIState: PerfData_UI_State,
  perfUIStatus: LoadingStatus,
  testMethodPerfUI: TestMethodPerfUI,
  doPerfRESTFetch: ({}) => null,
  doPerfREST_UI_Fetch: typeof perfREST_UI_Fetch,
  // eslint-disable-next-line no-use-before-define
|} & typeof actions;

export type RouterProps = {| match: Match, history: RouterHistory |};

type SelfProps = { default_columns: string[] };

export const UnwrappedPerfPage = ({
  doPerfRESTFetch,
  doPerfREST_UI_Fetch,
  perfState,
  perfUIState,
  testMethodPerfUI,
  perfUIStatus,
}: ReduxProps & RouterProps & SelfProps) => {
  const uiAvailable = perfUIStatus === 'AVAILABLE';
  const queryparams = new QueryParamHelpers(
    get(testMethodPerfUI, 'defaults', {}),
  );
  if (uiAvailable && !testMethodPerfUI) {
    throw new Error('Store error');
  }

  if (perfUIStatus === 'ERROR') {
    const message =
      get(perfUIState, 'reason.reason') ||
      get(perfUIState, 'reason.error') ||
      '';
    throw new Error(message);
  }

  // Fetch the UI data
  useEffect(() => {
    /* Special case for getting repo name from URL
     * path into query params with other filters
     */
    const pathParts = window.location.pathname.split('/');
    const repo = pathParts[pathParts.length - 2];
    queryparams.set({ repo });
    doPerfREST_UI_Fetch();
  }, []);

  // Fetch the real data
  useEffect(() => {
    if (uiAvailable) {
      doPerfRESTFetch({ ...queryparams.getAll() });
    }
  }, [uiAvailable]);

  let results;
  if (
    perfState &&
    perfState.perfdata &&
    Array.isArray(perfState.perfdata.results)
  ) {
    results = addIds(perfState.perfdata.results);
  } else {
    results = [];
  }

  const fetchServerData: ServerDataFetcher = params => {
    // its okay to pass null or undefined because query-string has reasonable
    // and useful interpretations of both of them.
    const page = (params && params.page) || 1;
    queryparams.set({ ...queryparams.getAll(), ...params, page });
    doPerfRESTFetch(queryparams.getAll());
  };

  return (
    <div key="perfContainerDiv">
      <PerfTableOptionsUI
        fetchServerData={fetchServerData}
        testMethodPerfUI={testMethodPerfUI}
        queryparams={queryparams}
        key="thePerfAccordian"
      />
      <ErrorBoundary>
        <div style={{ position: 'relative' }}>
          <PerfDataTable
            fetchServerData={fetchServerData}
            perfState={perfState}
            queryparams={queryparams}
            items={results}
          />
        </div>{' '}
      </ErrorBoundary>
      <DebugIcon />
    </div>
  );
};

<<<<<<< HEAD

=======
>>>>>>> c0cf25b1
const select = (appState: AppState) => ({
  perfState: selectPerfState(appState),
  testMethodPerfUI: selectTestMethodPerfUI(appState),
  perfUIStatus: selectPerfUIStatus(appState),
  perfUIState: selectPerfUIState(appState),
});

const actions = {
  doPerfRESTFetch: (queryparts: {}) =>
    perfRESTFetch('/api/testmethod_perf?', queryparts),
  doPerfREST_UI_Fetch: perfREST_UI_Fetch,
};

const WrappedPerfPage: ComponentType<{}> = withRouter(
  connect(
    select,
    actions,
  )(UnwrappedPerfPage),
);

export default WrappedPerfPage;<|MERGE_RESOLUTION|>--- conflicted
+++ resolved
@@ -32,10 +32,6 @@
   [string]: string | string[] | null | typeof undefined,
 }) => void;
 
-<<<<<<< HEAD
-// TODO: Stronger typing in these
-=======
->>>>>>> c0cf25b1
 type ReduxProps = {|
   perfState: PerfDataState,
   perfUIState: PerfData_UI_State,
@@ -134,10 +130,6 @@
   );
 };
 
-<<<<<<< HEAD
-
-=======
->>>>>>> c0cf25b1
 const select = (appState: AppState) => ({
   perfState: selectPerfState(appState),
   testMethodPerfUI: selectTestMethodPerfUI(appState),
