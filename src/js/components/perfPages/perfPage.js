--- conflicted
+++ resolved
@@ -9,15 +9,12 @@
 import BrandBand from '@salesforce/design-system-react/components/brand-band';
 import BrandBannerBackground from '@salesforce-ux/design-system/assets/images/themes/oneSalesforce/banner-brand-default.png';
 import type { Match, RouterHistory } from 'react-router-dom';
-<<<<<<< HEAD
 
 import DebugIcon from './debugIcon';
 import PerfTableOptionsUI from './perfTableOptionsUI';
 import PerfDataTable from './perfDataTable';
 import { QueryParamHelpers, addIds } from './perfTableUtils';
 
-=======
->>>>>>> cec38cd2
 import type { AppState } from 'store';
 import type { PerfDataState, LoadingStatus } from 'store/perfdata/reducer';
 import { perfRESTFetch, perfREST_UI_Fetch } from 'store/perfdata/actions';
@@ -27,10 +24,6 @@
   selectPerfUIStatus,
   selectTestMethodPerfUI,
 } from 'store/perfdata/selectors';
-
-import PerfTableOptionsUI from './perfTableOptionsUI';
-import PerfDataTable from './perfDataTable';
-import { QueryParamHelpers, addIds } from './perfTableUtils';
 
 export type ServerDataFetcher = (params?: {
   [string]: string | string[] | null | typeof undefined,
