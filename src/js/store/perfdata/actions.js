--- conflicted
+++ resolved
@@ -61,30 +61,20 @@
   dispatch,
   _getState,
   { apiFetch },
-<<<<<<< HEAD
 ) => {
-  let url = '/api/testmethod_perf_UI';
+  let url = testmethod_perf_UI_url;
   if (params) {
     url = `${url}?${queryString.stringify(params)}`;
   }
-  dispatch({ type: 'UI_DATA_LOADING', payload: url });
-  apiFetch(url, {
-    method: 'GET',
-  }).then(payload => {
-    if (payload) {
-      if (!payload.error) {
-        const typedPayload: UIData = assertUIData(payload);
-        return dispatch({ type: 'UI_DATA_AVAILABLE', payload: typedPayload });
-=======
-) =>
-  perfREST_API({
+  return perfREST_API({
     dispatch,
     _getState,
     apiFetch,
     prefix: 'UI',
-    url: testmethod_perf_UI_url,
+    url,
     checkValid: assertUIData,
   });
+};
 
 // flowlint-next-line unclear-type:off
 type UntypedFunc = Function; // the types would be quite complex.
@@ -112,7 +102,6 @@
       }
       if (payload.error) {
         throw new Error(`Server error: ${payload.error}`);
->>>>>>> 2a51acf0
       }
       const checkedPayload = checkValid(payload);
       return dispatch({
