// @flow

import type { AppState } from 'store';
import type { PerfDataState, LoadingStatus } from 'store/perfdata/reducer';
import type {
  TestMethodPerfUI,
  FilterDefinition,
} from 'api/testmethod_perf_UI_JSON_schema';

export const selectPerfState = (appState: AppState): PerfDataState =>
  appState.perfData;
<<<<<<< HEAD
export const selectPerfUIStatus = (appState: AppState): LoadingStatus =>
  appState.perfDataUI ? appState.perfDataUI.status : 'LOADING';

=======

export const selectPerfUIStatus = (appState: AppState): LoadingStatus =>
  appState.perfDataUI ? appState.perfDataUI.status : 'LOADING';

export const selectPerfDataAPIUrl = (appState: AppState): string =>
  appState.perfData.status === 'AVAILABLE' ? appState.perfData.url : '';

>>>>>>> 816dcb55
// TODO: Improve strong typing on these:
export const selectTestMethodPerfUI = (
  appState: AppState,
): TestMethodPerfUI | null =>
  appState.perfDataUI.status === 'AVAILABLE'
    ? appState.perfDataUI.uidata.testmethod_perf
    : null;

export const selectTestMethodResultsUI = (
  appState: AppState,
): TestMethodPerfUI | null =>
  appState.perfDataUI.status === 'AVAILABLE'
    ? appState.perfDataUI.uidata.testmethod_results
    : null;

export const selectBuildflowFiltersUI = (
  appState: AppState,
): FilterDefinition[] | null =>
  appState.perfDataUI.status === 'AVAILABLE'
    ? appState.perfDataUI.uidata.buildflow_filters
<<<<<<< HEAD
    : null;
=======
    : null;

export const selectDebugStatus = (appState: AppState): boolean =>
  appState.perfDataUI.status === 'AVAILABLE'
    ? appState.perfDataUI.uidata.debug
    : false;
>>>>>>> 816dcb55
<|MERGE_RESOLUTION|>--- conflicted
+++ resolved
@@ -9,11 +9,6 @@
 
 export const selectPerfState = (appState: AppState): PerfDataState =>
   appState.perfData;
-<<<<<<< HEAD
-export const selectPerfUIStatus = (appState: AppState): LoadingStatus =>
-  appState.perfDataUI ? appState.perfDataUI.status : 'LOADING';
-
-=======
 
 export const selectPerfUIStatus = (appState: AppState): LoadingStatus =>
   appState.perfDataUI ? appState.perfDataUI.status : 'LOADING';
@@ -21,7 +16,6 @@
 export const selectPerfDataAPIUrl = (appState: AppState): string =>
   appState.perfData.status === 'AVAILABLE' ? appState.perfData.url : '';
 
->>>>>>> 816dcb55
 // TODO: Improve strong typing on these:
 export const selectTestMethodPerfUI = (
   appState: AppState,
@@ -42,13 +36,9 @@
 ): FilterDefinition[] | null =>
   appState.perfDataUI.status === 'AVAILABLE'
     ? appState.perfDataUI.uidata.buildflow_filters
-<<<<<<< HEAD
-    : null;
-=======
     : null;
 
 export const selectDebugStatus = (appState: AppState): boolean =>
   appState.perfDataUI.status === 'AVAILABLE'
     ? appState.perfDataUI.uidata.debug
-    : false;
->>>>>>> 816dcb55
+    : false;