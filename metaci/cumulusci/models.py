--- conflicted
+++ resolved
@@ -49,12 +49,13 @@
 
 class Org(models.Model):
     name = models.CharField(max_length=255)
-<<<<<<< HEAD
+    configuration_item = models.CharField(
+        max_length=255,
+        null=True,
+        blank=True,
+        help_text="Set when integrating with an external system for change traffic control.",
+    )
     json = EncryptedJSONField(null=True)
-=======
-    configuration_item = models.CharField(max_length=255, null=True, blank=True, help_text="Set when integrating with an external system for change traffic control.")
-    json = models.TextField()
->>>>>>> dce6f7ae
     scratch = models.BooleanField(default=False)
     repo = models.ForeignKey(
         "repository.Repository", related_name="orgs", on_delete=models.CASCADE
