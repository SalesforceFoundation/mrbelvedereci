--- conflicted
+++ resolved
@@ -74,15 +74,9 @@
 
 
 class StandardResultsSetPagination(pagination.PageNumberPagination):
-<<<<<<< HEAD
-    page_size = 50
-    page_size_query_param = "page_size"
-    max_page_size = 1000
-=======
     page_size = DEFAULTS.page_size
     page_size_query_param = "page_size"
     max_page_size = DEFAULTS.max_page_size
->>>>>>> a4ee5968
 
 
 class BuildFlowFilterSet(TurnFilterSetOffByDefaultBase):
@@ -267,11 +261,7 @@
 
     serializer_class = SimpleDictSerializer
     filter_backends = (django_filters.rest_framework.DjangoFilterBackend,)
-<<<<<<< HEAD
-    filterset_class = TestMethodPerfFilter
-=======
     filterset_class = TestMethodPerfFilterSet
->>>>>>> a4ee5968
     pagination_class = StandardResultsSetPagination
     ordering_param_name = filterset_class.ordering_param_name
 
