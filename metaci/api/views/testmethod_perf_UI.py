--- conflicted
+++ resolved
@@ -1,10 +1,6 @@
-<<<<<<< HEAD
 from django.conf import settings
 
-from rest_framework import viewsets, response
-=======
 from rest_framework import viewsets, response, permissions
->>>>>>> cec38cd2
 
 from metaci.api.views.testmethod_perf import (
     BuildFlowFilterSet,
